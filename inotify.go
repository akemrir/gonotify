//go:build linux
// +build linux

package gonotify

import (
	"context"
	"errors"
	"os"
	"path/filepath"
	"strings"
	"sync"
	"syscall"
	"time"
	"unsafe"
)

<<<<<<< HEAD
// max number of events to read at once
const maxEvents = 1024

// maximum size of unsigned int32
const MaxUint32 = int(^uint32(0))

var TimeoutError = errors.New("Inotify timeout")
var WatchesNumberUint32OverflowError = errors.New("watches number overflow")
=======
const (
	// maxEvents is the maximum number of events to read in one syscall
	maxEvents = 1024
)
>>>>>>> b5bda652

type addWatchRequest struct {
	pathName string
	mask     uint32
	result   chan error
}

type eventItem struct {
	InotifyEvent
	err error
}

// Inotify is the low level wrapper around inotify_init(), inotify_add_watch() and inotify_rm_watch()
type Inotify struct {
	ctx        context.Context
	done       chan struct{}
	addWatchIn chan addWatchRequest
	rmByWdIn   chan uint32
	rmByPathIn chan string
	eventsOut  chan eventItem

	readMutex sync.Mutex
}

// NewInotify creates new inotify instance
func NewInotify(ctx context.Context) (*Inotify, error) {
	fd, err := syscall.InotifyInit1(syscall.IN_CLOEXEC | syscall.IN_NONBLOCK)
	if err != nil {
		return nil, err
	}

	file := os.NewFile(uintptr(fd), "inotify")

	//ctx, cancel := context.WithCancel(ctx)

	inotify := &Inotify{
		ctx:        ctx,
		done:       make(chan struct{}),
		addWatchIn: make(chan addWatchRequest),
		rmByWdIn:   make(chan uint32),
		rmByPathIn: make(chan string),
		eventsOut:  make(chan eventItem, maxEvents),
	}

	type getPathRequest struct {
		wd     uint32
		result chan string
	}

	getPathIn := make(chan getPathRequest)

	wg := sync.WaitGroup{}

	wg.Add(1)
	go func() {
		//defer cancel()
		<-ctx.Done()
		file.Close()
		wg.Done()
	}()

	wg.Add(1)
	// read events goroutine. Only this goroutine can read or close the inotify file descriptor
	go func() {
		//defer cancel()
		defer wg.Done()
		//defer file.Close()
		defer close(inotify.eventsOut)

		// reusable buffers for reading inotify events. Make sure they're not
		// leaked into other goroutines, as they're not thread safe
		buf := make([]byte, maxEvents*(syscall.SizeofInotifyEvent+syscall.NAME_MAX+1))

		for {

			select {
			case <-ctx.Done():
				return
			default:
			}

			var n int

			for {

				select {
				case <-ctx.Done():
					return
				default:
				}

				n, err = file.Read(buf)
				if err != nil {

					// if we got an error, we should return
					select {
					case inotify.eventsOut <- eventItem{
						InotifyEvent: InotifyEvent{},
						err:          err,
					}:
					default:
					}

					return
				}

				if n > 0 {
					break
				}
			}

			if n < syscall.SizeofInotifyEvent {
				select {
				case <-ctx.Done():
					return
				default:
					continue
				}
			}

			offset := 0
			for offset+syscall.SizeofInotifyEvent <= n {
				event := (*syscall.InotifyEvent)(unsafe.Pointer(&buf[offset]))
				var name string
				{
					nameStart := offset + syscall.SizeofInotifyEvent
					nameEnd := offset + syscall.SizeofInotifyEvent + int(event.Len)

					if nameEnd > n {
						continue
					}

					name = strings.TrimRight(string(buf[nameStart:nameEnd]), "\x00")
					offset = nameEnd
				}

				req := getPathRequest{wd: uint32(event.Wd), result: make(chan string)}
				var watchName string

				select {
				case <-ctx.Done():
					return
				case getPathIn <- req:

					select {
					case <-ctx.Done():
						return
					case watchName = <-req.result:
					}

				}

				if watchName == "" {
					continue
				}

				name = filepath.Join(watchName, name)

				inotifyEvent := InotifyEvent{
					Wd:     uint32(event.Wd),
					Name:   name,
					Mask:   event.Mask,
					Cookie: event.Cookie,
				}

				// watch was removed explicitly or automatically
				if inotifyEvent.Is(IN_IGNORED) {

					// remove watch

					select {
					case <-ctx.Done():
						return
					case inotify.rmByWdIn <- inotifyEvent.Wd:
					case <-time.After(1 * time.Second):
					}

					continue

				}

				select {
				case <-ctx.Done():
					return
				case inotify.eventsOut <- eventItem{
					InotifyEvent: inotifyEvent,
					err:          nil,
				}:
				}

			}

		}

	}()

	wg.Add(1)
	// main goroutine (handle channels)
	go func() {
		//defer cancel()
		defer wg.Done()

		watches := make(map[string]uint32)
		paths := make(map[uint32]string)

		for {
			select {
			case <-ctx.Done():

				// Handle pending requests
				draining := true

				for draining {
					select {
					case req := <-inotify.addWatchIn:
						// Send error to addWatch requests
						select {
						case req.result <- errors.New("Inotify instance closed"):
						default:
						}
					case <-inotify.rmByWdIn:
					case <-inotify.addWatchIn:
					case <-inotify.rmByPathIn:
					case <-getPathIn:

					default:
						draining = false
					}
				}

				for _, w := range watches {
					_, err := syscall.InotifyRmWatch(fd, w)
					if err != nil {
						continue
					}
				}

				return
			case req := <-inotify.addWatchIn:
				wd, err := syscall.InotifyAddWatch(fd, req.pathName, req.mask)
				verr := ValidateVsMaximumAllowedUint32Size(wd)
				if err == nil && verr == nil {
					wdu32 := uint32(wd)
					watches[req.pathName] = wdu32
					paths[wdu32] = req.pathName
				}
				select {
				case req.result <- err:
				case req.result <- verr:
				case <-ctx.Done():
				}
<<<<<<< HEAD
			case req := <-inotify.readIn:
				{
					deadline := req.deadline
					response := readResponse{}

					events := make([]InotifyEvent, 0, maxEvents)
					buf := make([]byte, maxEvents*(syscall.SizeofInotifyEvent+syscall.NAME_MAX+1))

					var n int
				read:
					for {
						now := time.Now()
						if now.After(deadline) {
							response.err = TimeoutError
							response.events = events
							select {
							case req.result <- response:
							case <-ctx.Done():
							}
							continue main
						}

						n, err = syscall.Read(fd, buf)
						if err != nil {
							if err == syscall.EAGAIN || err == syscall.EWOULDBLOCK {

								// wait for a little bit while
								select {
								case <-time.After(time.Millisecond * 200):
								case <-ctx.Done():
									continue main
								}

								continue read
							}
							response.err = err
							response.events = events
							select {
							case req.result <- response:
							case <-ctx.Done():
							}
							continue main
						}

						if n > 0 {
							break read
						}
					}

					if n < syscall.SizeofInotifyEvent {
						response.err = fmt.Errorf("short inotify read, expected at least one SizeofInotifyEvent %d, got %d", syscall.SizeofInotifyEvent, n)
						response.events = events
						select {
						case req.result <- response:
						case <-ctx.Done():
						}
						continue main
					}

					offset := 0
					for offset+syscall.SizeofInotifyEvent <= n {
						event := (*syscall.InotifyEvent)(unsafe.Pointer(&buf[offset]))
						verr := ValidateVsMaximumAllowedUint32Size(int(event.Wd))
						if verr != nil {
							response.err = WatchesNumberUint32OverflowError
							response.events = events
							select {
							case req.result <- response:
							case <-ctx.Done():
							}
							continue main
						}

						var name string
						{
							nameStart := offset + syscall.SizeofInotifyEvent
							nameEnd := offset + syscall.SizeofInotifyEvent + int(event.Len)

							if nameEnd > n {
								response.err = fmt.Errorf("corrupted inotify event length %d", event.Len)
								response.events = events
								select {
								case req.result <- response:
								case <-ctx.Done():
								}
								continue main
							}

							name = strings.TrimRight(string(buf[nameStart:nameEnd]), "\x00")
							offset = nameEnd
						}

						watchName, ok := paths[uint32(event.Wd)]
						if !ok {
							continue
						}

						name = filepath.Join(watchName, name)

						events = append(events, InotifyEvent{
							Wd:     uint32(event.Wd),
							Name:   name,
							Mask:   event.Mask,
							Cookie: event.Cookie,
						})
					}

					response.err = nil
					response.events = events
					select {
					case req.result <- response:
					case <-ctx.Done():
					}
				}
=======
>>>>>>> b5bda652
			case wd := <-inotify.rmByWdIn:
				pathName, ok := paths[wd]
				if !ok {
					continue
				}
				delete(watches, pathName)
				delete(paths, wd)
			case pathName := <-inotify.rmByPathIn:
				wd, ok := watches[pathName]
				if !ok {
					continue
				}
				delete(watches, pathName)
				delete(paths, wd)
			case req := <-getPathIn:
				wd := paths[req.wd]
				select {
				case req.result <- wd:
				case <-ctx.Done():
				}
			}
		}
	}()

	go func() {
		//defer cancel()
		wg.Wait()
		close(inotify.done)
	}()

	return inotify, nil
}

// Done returns a channel that is closed when Inotify is done
func (i *Inotify) Done() <-chan struct{} {
	return i.done
}

// AddWatch adds given path to list of watched files / folders
func (i *Inotify) AddWatch(pathName string, mask uint32) error {

	req := addWatchRequest{
		pathName: pathName,
		mask:     mask,
		result:   make(chan error),
	}

	select {
	case <-i.ctx.Done():
		return i.ctx.Err()
	case i.addWatchIn <- req:

		select {
		case <-i.ctx.Done():
			return i.ctx.Err()
		case err := <-req.result:
			return err
		}
	}
}

// RmWd removes watch by watch descriptor
func (i *Inotify) RmWd(wd uint32) error {
	select {
	case <-i.ctx.Done():
		return i.ctx.Err()
	case i.rmByWdIn <- wd:
		return nil
	}
}

// RmWatch removes watch by pathName
func (i *Inotify) RmWatch(pathName string) error {
	select {
	case <-i.ctx.Done():
		return i.ctx.Err()
	case i.rmByPathIn <- pathName:
		return nil
	}
}

// Read reads portion of InotifyEvents and may fail with an error. If no events are available, it will
// wait forever, until context is cancelled.
func (i *Inotify) Read() ([]InotifyEvent, error) {
	i.readMutex.Lock()
	defer i.readMutex.Unlock()

	events := make([]InotifyEvent, 0, maxEvents)

	select {
	case <-i.ctx.Done():
		return events, i.ctx.Err()
	case <-i.Done():
		return events, errors.New("inotify closed")
	case evt, ok := <-i.eventsOut:

		if !ok {
			return events, errors.New("inotify closed")
		}
		if evt.err != nil {
			return events, evt.err
		}

		if evt.InotifyEvent.Wd != 0 {
			// append first event
			events = append(events, evt.InotifyEvent)
		}

		if len(events) >= maxEvents {
			return events, nil
		}

		// read all available events
	read:
		for {

			select {
			case <-i.ctx.Done():
				return events, i.ctx.Err()
			case <-i.Done():
				return events, errors.New("inotify closed")
			case evt, ok := <-i.eventsOut:
				if !ok {
					return events, errors.New("inotify closed")
				}
				if evt.err != nil {
					return events, evt.err
				}

				if evt.InotifyEvent.Wd != 0 {
					// append event
					events = append(events, evt.InotifyEvent)
				}

				if len(events) >= maxEvents {
					return events, nil
				}

			default:
				break read
			}

		}

	}

	return events, nil
}

// ReadDeadline waits for InotifyEvents until deadline is reached, or context is cancelled. If
// deadline is reached, TimeoutError is returned.
func (i *Inotify) ReadDeadline(deadline time.Time) ([]InotifyEvent, error) {
	i.readMutex.Lock()
	defer i.readMutex.Unlock()

	events := make([]InotifyEvent, 0, maxEvents)

	for {
		select {
		case <-i.ctx.Done():
			return events, i.ctx.Err()
		case <-i.Done():
			return events, errors.New("Inotify closed")
		case <-time.After(time.Until(deadline)):
			return events, nil
		case evt, ok := <-i.eventsOut:
			if !ok {
				return events, errors.New("Inotify closed")
			}
			if evt.err != nil {
				return events, evt.err
			}

			events = append(events, evt.InotifyEvent)

			if len(events) >= maxEvents {
				return events, nil
			}

		}
	}
<<<<<<< HEAD
}

func ValidateVsMaximumAllowedUint32Size(wd int) error {
	if wd > 0 && wd > MaxUint32 {
		return WatchesNumberUint32OverflowError
	}
	return nil
=======

>>>>>>> b5bda652
}<|MERGE_RESOLUTION|>--- conflicted
+++ resolved
@@ -15,21 +15,16 @@
 	"unsafe"
 )
 
-<<<<<<< HEAD
-// max number of events to read at once
-const maxEvents = 1024
-
-// maximum size of unsigned int32
-const MaxUint32 = int(^uint32(0))
+const (
+	// max number of events to read at once
+	maxEvents = 1024
+
+	// maximum size of unsigned int32
+	MaxUint32 = int(^uint32(0))
+)
 
 var TimeoutError = errors.New("Inotify timeout")
 var WatchesNumberUint32OverflowError = errors.New("watches number overflow")
-=======
-const (
-	// maxEvents is the maximum number of events to read in one syscall
-	maxEvents = 1024
-)
->>>>>>> b5bda652
 
 type addWatchRequest struct {
 	pathName string
@@ -281,123 +276,6 @@
 				case req.result <- verr:
 				case <-ctx.Done():
 				}
-<<<<<<< HEAD
-			case req := <-inotify.readIn:
-				{
-					deadline := req.deadline
-					response := readResponse{}
-
-					events := make([]InotifyEvent, 0, maxEvents)
-					buf := make([]byte, maxEvents*(syscall.SizeofInotifyEvent+syscall.NAME_MAX+1))
-
-					var n int
-				read:
-					for {
-						now := time.Now()
-						if now.After(deadline) {
-							response.err = TimeoutError
-							response.events = events
-							select {
-							case req.result <- response:
-							case <-ctx.Done():
-							}
-							continue main
-						}
-
-						n, err = syscall.Read(fd, buf)
-						if err != nil {
-							if err == syscall.EAGAIN || err == syscall.EWOULDBLOCK {
-
-								// wait for a little bit while
-								select {
-								case <-time.After(time.Millisecond * 200):
-								case <-ctx.Done():
-									continue main
-								}
-
-								continue read
-							}
-							response.err = err
-							response.events = events
-							select {
-							case req.result <- response:
-							case <-ctx.Done():
-							}
-							continue main
-						}
-
-						if n > 0 {
-							break read
-						}
-					}
-
-					if n < syscall.SizeofInotifyEvent {
-						response.err = fmt.Errorf("short inotify read, expected at least one SizeofInotifyEvent %d, got %d", syscall.SizeofInotifyEvent, n)
-						response.events = events
-						select {
-						case req.result <- response:
-						case <-ctx.Done():
-						}
-						continue main
-					}
-
-					offset := 0
-					for offset+syscall.SizeofInotifyEvent <= n {
-						event := (*syscall.InotifyEvent)(unsafe.Pointer(&buf[offset]))
-						verr := ValidateVsMaximumAllowedUint32Size(int(event.Wd))
-						if verr != nil {
-							response.err = WatchesNumberUint32OverflowError
-							response.events = events
-							select {
-							case req.result <- response:
-							case <-ctx.Done():
-							}
-							continue main
-						}
-
-						var name string
-						{
-							nameStart := offset + syscall.SizeofInotifyEvent
-							nameEnd := offset + syscall.SizeofInotifyEvent + int(event.Len)
-
-							if nameEnd > n {
-								response.err = fmt.Errorf("corrupted inotify event length %d", event.Len)
-								response.events = events
-								select {
-								case req.result <- response:
-								case <-ctx.Done():
-								}
-								continue main
-							}
-
-							name = strings.TrimRight(string(buf[nameStart:nameEnd]), "\x00")
-							offset = nameEnd
-						}
-
-						watchName, ok := paths[uint32(event.Wd)]
-						if !ok {
-							continue
-						}
-
-						name = filepath.Join(watchName, name)
-
-						events = append(events, InotifyEvent{
-							Wd:     uint32(event.Wd),
-							Name:   name,
-							Mask:   event.Mask,
-							Cookie: event.Cookie,
-						})
-					}
-
-					response.err = nil
-					response.events = events
-					select {
-					case req.result <- response:
-					case <-ctx.Done():
-					}
-				}
-=======
->>>>>>> b5bda652
 			case wd := <-inotify.rmByWdIn:
 				pathName, ok := paths[wd]
 				if !ok {
@@ -579,7 +457,7 @@
 
 		}
 	}
-<<<<<<< HEAD
+
 }
 
 func ValidateVsMaximumAllowedUint32Size(wd int) error {
@@ -587,7 +465,4 @@
 		return WatchesNumberUint32OverflowError
 	}
 	return nil
-=======
-
->>>>>>> b5bda652
 }